--- conflicted
+++ resolved
@@ -39,17 +39,10 @@
 //
 // Note that this currently only supports resolution in a single file, e.g. a
 // colon-reference to a construct in another module will return nullopt.
-<<<<<<< HEAD
-std::optional<Span> FindDefinition(const Module& m, const Pos& selected,
-                                   const TypeInfo& type_info,
-                                   ImportData& import_data,
-                                   const NameDef** name_def_out = nullptr);
-=======
 std::optional<const NameDef*> FindDefinition(const Module& m,
                                              const Pos& selected,
                                              const TypeInfo& type_info,
                                              ImportData& import_data);
->>>>>>> ac7e2c10
 
 }  // namespace xls::dslx
 
