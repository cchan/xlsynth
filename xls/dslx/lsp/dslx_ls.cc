--- conflicted
+++ resolved
@@ -85,10 +85,7 @@
       {"dynamicRegistration", false},
       {"prepareSupport", true},
   };
-<<<<<<< HEAD
-=======
   capabilities["documentHighlightProvider"] = true;
->>>>>>> ac7e2c10
   capabilities["documentFormattingProvider"] = true;
   return InitializeResult{
       .capabilities = std::move(capabilities),
