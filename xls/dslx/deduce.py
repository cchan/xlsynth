--- conflicted
+++ resolved
@@ -19,12 +19,8 @@
 """Type system deduction rules for AST nodes."""
 
 import typing
-<<<<<<< HEAD
-from typing import Optional, Text, Dict, Union, Callable, Type, Tuple, Sequence, List
+from typing import Optional, Text, Dict, Union, Callable, Type, Tuple, Sequence, List, Set
 from dataclasses import dataclass, field
-=======
-from typing import Text, Dict, Union, Callable, Type, Tuple, Set
->>>>>>> 025d675c
 
 from absl import logging
 from xls.dslx import ast
@@ -1032,18 +1028,10 @@
   return result
 
 
-<<<<<<< HEAD
-@_rule(ast.StructInstance)
-def _deduce_StructInstance(self: ast.StructInstance,
-                           ctx: DeduceCtx) -> ConcreteType:  # pytype: disable=wrong-arg-types
-  """Deduces the type of the struct instantiation expression and its members."""
-  logging.vlog(5, 'Deducing type for struct instance: %s', self)
-  named_tuple = deduce(self.struct, ctx)
-=======
 def _typecheck_struct_members_subset(members: ast.StructInstanceMembers,
                                      struct_type: ConcreteType,
                                      struct_text: str,
-                                     node_to_type: NodeToType) -> Set[str]:
+                                     ctx: DeduceCtx) -> Set[str]:
   """Validates a struct instantiation is a subset of members with no dups.
 
   Args:
@@ -1051,12 +1039,11 @@
       subset; e.g. in the case of splat instantiation.
     struct_type: The deduced type for the struct (instantiation).
     struct_text: Display name to use for the struct in case of an error.
-    node_to_type: Node to type mapping context.
+    ctx: Wrapper containing node to type mapping context.
 
   Returns:
     The set of struct member names that were instantiated.
   """
->>>>>>> 025d675c
   seen_names = set()
   for k, v in members:
     if k in seen_names:
@@ -1085,14 +1072,14 @@
 
 @_rule(ast.StructInstance)
 def _deduce_StructInstance(
-    self: ast.StructInstance, node_to_type: NodeToType) -> ConcreteType:  # pytype: disable=wrong-arg-types
+    self: ast.StructInstance, ctx: DeduceCtx) -> ConcreteType:  # pytype: disable=wrong-arg-types
   """Deduces the type of the struct instantiation expression and its members."""
   logging.vlog(5, 'Deducing type for struct instance: %s', self)
-  struct_type = deduce(self.struct, node_to_type)
+  struct_type = deduce(self.struct, ctx)
   expected_names = set(struct_type.tuple_names)
   seen_names = _typecheck_struct_members_subset(self.unordered_members,
                                                 struct_type, self.struct_text,
-                                                node_to_type)
+                                                ctx)
   if seen_names != expected_names:
     missing = ', '.join(
         repr(s) for s in sorted(list(expected_names - seen_names)))
@@ -1105,17 +1092,17 @@
 
 @_rule(ast.SplatStructInstance)
 def _deduce_SplatStructInstance(
-    self: ast.SplatStructInstance, node_to_type: NodeToType) -> ConcreteType:  # pytype: disable=wrong-arg-types
+    self: ast.SplatStructInstance, ctx: DeduceCtx) -> ConcreteType:  # pytype: disable=wrong-arg-types
   """Deduces the type of the struct instantiation expression and its members."""
-  struct_type = deduce(self.struct, node_to_type)
-  splatted_type = deduce(self.splatted, node_to_type)
+  struct_type = deduce(self.struct, ctx)
+  splatted_type = deduce(self.splatted, ctx)
   if splatted_type != struct_type:
     raise XlsTypeError(
         self.splatted.span, struct_type, splatted_type,
         'Splatted expression must have the same type as the struct being instantiated.'
     )
   _typecheck_struct_members_subset(self.members, struct_type, self.struct_text,
-                                   node_to_type)
+                                   ctx)
   return struct_type
 
 
