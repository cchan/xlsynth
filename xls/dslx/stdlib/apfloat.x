// Copyright 2020 The XLS Authors
//
// Licensed under the Apache License, Version 2.0 (the "License");
// you may not use this file except in compliance with the License.
// You may obtain a copy of the License at
//
//      http://www.apache.org/licenses/LICENSE-2.0
//
// Unless required by applicable law or agreed to in writing, software
// distributed under the License is distributed on an "AS IS" BASIS,
// WITHOUT WARRANTIES OR CONDITIONS OF ANY KIND, either express or implied.
// See the License for the specific language governing permissions and
// limitations under the License.

// Arbitrary-precision floating point routines.
import std

pub struct APFloat<EXP_SZ:u32, SFD_SZ:u32> {
  sign: bits[1],  // sign bit
  bexp: bits[EXP_SZ],  // biased exponent
  sfd:  bits[SFD_SZ],  // significand (no hidden bit)
}

pub enum APFloatTag : u3 {
  NAN       = 0,
  INFINITY  = 1,
  SUBNORMAL = 2,
  ZERO      = 3,
  NORMAL    = 4,
}

pub fn tag<EXP_SZ:u32, SFD_SZ:u32>(input_float: APFloat<EXP_SZ, SFD_SZ>) -> APFloatTag {
  const EXPR_MASK = std::mask_bits<EXP_SZ>();
  match (input_float.bexp, input_float.sfd) {
    (uN[EXP_SZ]:0, uN[SFD_SZ]:0) => APFloatTag::ZERO,
    (uN[EXP_SZ]:0,            _) => APFloatTag::SUBNORMAL,
    (   EXPR_MASK, uN[SFD_SZ]:0) => APFloatTag::INFINITY,
    (   EXPR_MASK,            _) => APFloatTag::NAN,
    (           _,            _) => APFloatTag::NORMAL,
  }
}

pub fn qnan<EXP_SZ:u32, SFD_SZ:u32>() -> APFloat<EXP_SZ, SFD_SZ> {
  APFloat<EXP_SZ, SFD_SZ> {
    sign: bits[1]:0,
    bexp: std::mask_bits<EXP_SZ>() as bits[EXP_SZ],
    sfd: bits[SFD_SZ]:1 << ((SFD_SZ - u32:1) as bits[SFD_SZ])
  }
}

#![test]
fn qnan_test() {
  let expected = APFloat<u32:8, u32:23> {
    sign: u1:0, bexp: u8:0xff, sfd: u23:0x400000,
  };
  let actual = qnan<u32:8, u32:23>();
  let _ = assert_eq(actual, expected);

  let expected = APFloat<u32:4, u32:2> {
    sign: u1:0, bexp: u4:0xf, sfd: u2:0x2,
  };
  let actual = qnan<u32:4, u32:2>();
  let _ = assert_eq(actual, expected);
  ()
}

pub fn zero<EXP_SZ:u32, SFD_SZ:u32>(sign: bits[1])
    -> APFloat<EXP_SZ, SFD_SZ> {
  APFloat<EXP_SZ, SFD_SZ>{
    sign: sign,
    bexp: bits[EXP_SZ]:0,
    sfd: bits[SFD_SZ]:0 }
}

#![test]
fn zero_test() {
  let expected = APFloat<u32:8, u32:23> {
    sign: u1:0, bexp: u8:0x0, sfd: u23:0x0,
  };
  let actual = zero<u32:8, u32:23>(u1:0);
  let _ = assert_eq(actual, expected);

  let expected = APFloat<u32:4, u32:2> {
    sign: u1:1, bexp: u4:0x0, sfd: u2:0x0,
  };
  let actual = zero<u32:4, u32:2>(u1:1);
  let _ = assert_eq(actual, expected);
  ()
}

pub fn one<EXP_SZ:u32, SFD_SZ:u32, MASK_SZ:u32 = EXP_SZ - u32:1>(
    sign: bits[1])
    -> APFloat<EXP_SZ, SFD_SZ> {
  APFloat<EXP_SZ, SFD_SZ>{
    sign: sign,
    bexp: std::mask_bits<MASK_SZ>() as bits[EXP_SZ],
    sfd: bits[SFD_SZ]:0
  }
}

#![test]
fn one_test() {
  let expected = APFloat<u32:8, u32:23> {
    sign: u1:0, bexp: u8:0x7f, sfd: u23:0x0,
  };
  let actual = one<u32:8, u32:23>(u1:0);
  let _ = assert_eq(actual, expected);

  let expected = APFloat<u32:4, u32:2> {
    sign: u1:0, bexp: u4:0x7, sfd: u2:0x0,
  };
  let actual = one<u32:4, u32:2>(u1:0);
  let _ = assert_eq(actual, expected);
  ()
}

pub fn inf<EXP_SZ:u32, SFD_SZ:u32>(sign: bits[1]) -> APFloat<EXP_SZ, SFD_SZ> {
  APFloat<EXP_SZ, SFD_SZ>{
    sign: sign,
    bexp: std::mask_bits<EXP_SZ>(),
    sfd: bits[SFD_SZ]:0
  }
}

#![test]
fn inf_test() {
  let expected = APFloat<u32:8, u32:23> {
    sign: u1:0, bexp: u8:0xff, sfd: u23:0x0,
  };
  let actual = inf<u32:8, u32:23>(u1:0);
  let _ = assert_eq(actual, expected);

  let expected = APFloat<u32:4, u32:2> {
    sign: u1:0, bexp: u4:0xf, sfd: u2:0x0,
  };
  let actual = inf<u32:4, u32:2>(u1:0);
  let _ = assert_eq(actual, expected);
  ()
}

// Accessor helpers for the F32 typedef.
pub fn unbiased_exponent<EXP_SZ:u32, SFD_SZ:u32, UEXP_SZ:u32 = EXP_SZ + u32:1, MASK_SZ:u32 = EXP_SZ - u32:1>(
    f: APFloat<EXP_SZ, SFD_SZ>)
    -> bits[UEXP_SZ] {
  (f.bexp as bits[UEXP_SZ]) - (std::mask_bits<MASK_SZ>() as bits[UEXP_SZ])
}

#![test]
fn unbiased_exponent_test() {
  let expected = u9:0x0;
  let actual = unbiased_exponent<u32:8, u32:23>(
      APFloat<u32:8, u32:23> { sign: u1:0, bexp: u8:0x7f, sfd: u23:0 });
  let _ = assert_eq(actual, expected);
  ()
}

pub fn bias<EXP_SZ: u32, SFD_SZ: u32, UEXP_SZ: u32 = EXP_SZ + u32:1,
    MASK_SZ: u32 = EXP_SZ - u32:1>(unbiased_exponent: bits[UEXP_SZ]) -> bits[EXP_SZ] {
  (unbiased_exponent + (std::mask_bits<MASK_SZ>() as bits[UEXP_SZ])) as bits[EXP_SZ]
}

#![test]
fn bias_test() {
  let expected = u8:127;
  let actual = bias<u32:8, u32:23>(u9:0);
  let _ = assert_eq(expected, actual);
  ()
}

pub fn flatten<EXP_SZ:u32, SFD_SZ:u32, TOTAL_SZ:u32 = u32:1+EXP_SZ+SFD_SZ>(
    x: APFloat<EXP_SZ, SFD_SZ>) -> bits[TOTAL_SZ] {
  x.sign ++ x.bexp ++ x.sfd
}

pub fn unflatten<EXP_SZ:u32, SFD_SZ:u32,
    TOTAL_SZ:u32 = u32:1+EXP_SZ+SFD_SZ,
    SIGN_OFFSET:u32 = EXP_SZ+SFD_SZ>(
    x: bits[TOTAL_SZ]) -> APFloat<EXP_SZ, SFD_SZ> {
  APFloat<EXP_SZ, SFD_SZ>{
      sign: (x >> (SIGN_OFFSET as bits[TOTAL_SZ])) as bits[1],
      bexp: (x >> (SFD_SZ as bits[TOTAL_SZ])) as bits[EXP_SZ],
      sfd: x as bits[SFD_SZ],
  }
}

// Cast the fixed point number to a floating point number.
pub fn cast_from_fixed<EXP_SZ:u32, SFD_SZ:u32, UEXP_SZ:u32 = EXP_SZ + u32:1,
  NUM_SRC_BITS:u32, EXTENDED_SFD_SZ:u32 = SFD_SZ + NUM_SRC_BITS>
  (to_cast: sN[NUM_SRC_BITS]) -> APFloat<EXP_SZ, SFD_SZ> {
  // Determine sign.
  let sign = to_cast[NUM_SRC_BITS-u32:1 : NUM_SRC_BITS];

  // Determine exponent.
  let abs_magnitude = (to_cast if sign == u1:0 else -to_cast) as uN[NUM_SRC_BITS];
  let lz = clz(abs_magnitude);
  let num_trailing_nonzeros = (NUM_SRC_BITS as uN[NUM_SRC_BITS]) - lz;
  let exp = (num_trailing_nonzeros as uN[UEXP_SZ]) - uN[UEXP_SZ]:1;
  let max_exp_exclusive = uN[UEXP_SZ]:1 << ((EXP_SZ as uN[UEXP_SZ]) - uN[UEXP_SZ]:1);
  let is_inf = exp >= max_exp_exclusive;
  let bexp = bias<EXP_SZ, SFD_SZ>(exp);

  // Determine significand (pre-rounding).
  let extended_sfd = abs_magnitude ++ uN[SFD_SZ]:0;
  let sfd = extended_sfd >>
    ((num_trailing_nonzeros - uN[NUM_SRC_BITS]:1) as uN[EXTENDED_SFD_SZ]);
  let sfd = sfd[0 : SFD_SZ];

  // Round significand (round to nearest, half to even).
  let lsb_idx = (num_trailing_nonzeros as uN[EXTENDED_SFD_SZ])
    - uN[EXTENDED_SFD_SZ]:1;
  let halfway_idx = lsb_idx - uN[EXTENDED_SFD_SZ]:1;
  let halfway_bit_mask = uN[EXTENDED_SFD_SZ]:1 << halfway_idx;
  let trunc_mask = (uN[EXTENDED_SFD_SZ]:1 << lsb_idx) - uN[EXTENDED_SFD_SZ]:1;
  let trunc_bits = trunc_mask & extended_sfd;
  let trunc_bits_gt_half = trunc_bits > halfway_bit_mask;
  let trunc_bits_are_halfway = trunc_bits == halfway_bit_mask;
  let sfd_is_odd = sfd[0:1] == u1:1;
  let round_to_even = trunc_bits_are_halfway && sfd_is_odd;
  let round_up = trunc_bits_gt_half || round_to_even;
  let sfd = sfd + uN[SFD_SZ]:1 if round_up else sfd;

  // Check if rounding up causes an exponent increment.
  let overflow = round_up && (sfd == uN[SFD_SZ]:0);
  let bexp = (bexp + uN[EXP_SZ]:1) if overflow else bexp;

  // Check if rounding up caused us to overflow to infinity.
  let is_inf = is_inf || bexp == std::mask_bits<EXP_SZ>();

  let result =
    APFloat<EXP_SZ, SFD_SZ>{
      sign: sign,
      bexp: bexp,
      sfd: sfd
  };

  let is_zero = abs_magnitude == uN[NUM_SRC_BITS]:0;
  let result = inf<EXP_SZ, SFD_SZ>(sign) if is_inf else result;
  let result = zero<EXP_SZ, SFD_SZ>(sign) if is_zero else result;
  result
}

#![test]
fn cast_from_fixed_test() {
  // Zero is a special case.
  let zero_float = zero<u32:4, u32:4>(u1:0);
  let _ = assert_eq(cast_from_fixed<u32:4, u32:4>(sN[32]:0), zero_float);

  // +/-1
  let one_float = one<u32:4, u32:4>(u1:0);
  let _ = assert_eq(cast_from_fixed<u32:4, u32:4>(sN[32]:1), one_float);
  let none_float = one<u32:4, u32:4>(u1:1);
  let _ = assert_eq(cast_from_fixed<u32:4, u32:4>(sN[32]:-1), none_float);

  // +/-4
  let four_float =
    APFloat<u32:4, u32:4>{
      sign: u1:0,
      bexp: u4:9,
      sfd: u4:0
    };
  let _ = assert_eq(cast_from_fixed<u32:4, u32:4>(sN[32]:4), four_float);
  let nfour_float =
    APFloat<u32:4, u32:4>{
      sign: u1:1,
      bexp: u4:9,
      sfd: u4:0
    };
  let _ = assert_eq(cast_from_fixed<u32:4, u32:4>(sN[32]:-4), nfour_float);

  // Cast maximum representable exponent in target format.
  let max_representable =
    APFloat<u32:4, u32:4>{
      sign: u1:0,
      bexp: u4:14,
      sfd: u4:0
    };
  let _ = assert_eq(cast_from_fixed<u32:4, u32:4>(sN[32]:128), max_representable);

  // Cast minimum non-representable exponent in target format.
  let _ = assert_eq(cast_from_fixed<u32:4, u32:4>(sN[32]:256),
                    inf<u32:4, u32:4>(u1:0));

  // Test rounding - maximum truncated bits that will round down, even sfd.
  let truncate =
    APFloat<u32:4, u32:4>{
      sign: u1:0,
      bexp: u4:14,
      sfd: u4:0
    };
  let _ = assert_eq(cast_from_fixed<u32:4, u32:4>(sN[32]:131),
                    truncate);

  // Test rounding - maximum truncated bits that will round down, odd sfd.
  let truncate =
    APFloat<u32:4, u32:4>{
      sign: u1:0,
      bexp: u4:14,
      sfd: u4:1
    };
  let _ = assert_eq(cast_from_fixed<u32:4, u32:4>(sN[32]:139),
                    truncate);

  // Test rounding - halfway and already even, round down
  let truncate =
    APFloat<u32:4, u32:4>{
      sign: u1:0,
      bexp: u4:14,
      sfd: u4:0
    };
  let _ = assert_eq(cast_from_fixed<u32:4, u32:4>(sN[32]:132),
                    truncate);

  // Test rounding - halfway and odd, round up
  let round_up =
    APFloat<u32:4, u32:4>{
      sign: u1:0,
      bexp: u4:14,
      sfd: u4:2
    };
  let _ = assert_eq(cast_from_fixed<u32:4, u32:4>(sN[32]:140),
                    round_up);

  // Test rounding - over halfway and even, round up
  let round_up =
    APFloat<u32:4, u32:4>{
      sign: u1:0,
      bexp: u4:14,
      sfd: u4:1
    };
  let _ = assert_eq(cast_from_fixed<u32:4, u32:4>(sN[32]:133),
                    round_up);

  // Test rounding - over halfway and odd, round up
  let round_up =
    APFloat<u32:4, u32:4>{
      sign: u1:0,
      bexp: u4:14,
      sfd: u4:2
    };
  let _ = assert_eq(cast_from_fixed<u32:4, u32:4>(sN[32]:141),
                    round_up);

  // Test rounding - Rounding up increases exponent.
  let round_inc_exponent =
    APFloat<u32:4, u32:4>{
      sign: u1:0,
      bexp: u4:14,
      sfd: u4:0
    };
  let _ = assert_eq(cast_from_fixed<u32:4, u32:4>(sN[32]:126),
                    round_inc_exponent);
  let _ = assert_eq(cast_from_fixed<u32:4, u32:4>(sN[32]:127),
                    round_inc_exponent);

  // Test rounding - Rounding up overflows to infinity.
  let _ = assert_eq(cast_from_fixed<u32:4, u32:4>(sN[32]:252),
                    inf<u32:4, u32:4>(u1:0));
  let _ = assert_eq(cast_from_fixed<u32:4, u32:4>(sN[32]:254),
                    inf<u32:4, u32:4>(u1:0));
  ()
}


pub fn subnormals_to_zero<EXP_SZ:u32, SFD_SZ:u32>(
    x: APFloat<EXP_SZ, SFD_SZ>) -> APFloat<EXP_SZ, SFD_SZ> {
  zero<EXP_SZ, SFD_SZ>(x.sign) if x.bexp == bits[EXP_SZ]:0 else x
}

// Returns a normalized APFloat with the given components. 'sfd_with_hidden' is the
// significand including the hidden bit. This function only normalizes in the
// direction of decreasing the exponent. Input must be a normal number or
// zero. Dernormals are flushed to zero in the result.
pub fn normalize<EXP_SZ:u32, SFD_SZ:u32, WIDE_SFD:u32 = SFD_SZ + u32:1>(
    sign: bits[1], exp: bits[EXP_SZ], sfd_with_hidden: bits[WIDE_SFD])
    -> APFloat<EXP_SZ, SFD_SZ> {
  let leading_zeros = clz(sfd_with_hidden) as bits[SFD_SZ]; // as bits[clog2(SFD_SZ)]?
  let zero_value = zero<EXP_SZ, SFD_SZ>(sign);
  let zero_sfd = WIDE_SFD as bits[SFD_SZ];
  let normalized_sfd = (sfd_with_hidden << (leading_zeros as bits[WIDE_SFD])) as bits[SFD_SZ];

  let is_denormal = exp <= (leading_zeros as bits[EXP_SZ]);
  match (is_denormal, leading_zeros) {
    // Significand is zero.
    (_, zero_sfd) => zero_value,
    // Flush denormals to zero.
    (true, _) => zero_value,
    // Normalize.
    _ => APFloat { sign: sign,
                   bexp: exp - (leading_zeros as bits[EXP_SZ]),
                   sfd: normalized_sfd },
  }
}

// Returns whether or not the given APFloat represents an infinite quantity.
pub fn is_inf<EXP_SZ:u32, SFD_SZ:u32>(x: APFloat<EXP_SZ, SFD_SZ>) -> u1 {
  (x.bexp == std::mask_bits<EXP_SZ>() && x.sfd == bits[SFD_SZ]:0)
}

// Returns whether or not the given F32 represents NaN.
pub fn is_nan<EXP_SZ:u32, SFD_SZ:u32>(x: APFloat<EXP_SZ, SFD_SZ>) -> u1 {
  (x.bexp == std::mask_bits<EXP_SZ>() && x.sfd != bits[SFD_SZ]:0)
}

// Returns true if x == 0 or x is a subnormal number.
pub fn is_zero_or_subnormal<EXP_SZ: u32, SFD_SZ: u32>(x: APFloat<EXP_SZ, SFD_SZ>) -> u1 {
  x.bexp == uN[EXP_SZ]:0
}

<<<<<<< HEAD
// Cast the floating point number to a fixed point number.
// Unrepresentable numbers are cast to the minimum representable
// number (largest magnitude negative number).
pub fn cast_to_fixed<NUM_DST_BITS:u32, EXP_SZ:u32, SFD_SZ:u32,
  UEXP_SZ:u32 = EXP_SZ + u32:1,
  EXTENDED_FIXED_SZ:u32 = NUM_DST_BITS + u32:1 + SFD_SZ + NUM_DST_BITS>
  (to_cast: APFloat<EXP_SZ, SFD_SZ>) -> sN[NUM_DST_BITS] {

  const MIN_FIXED_VALUE = (uN[NUM_DST_BITS]:1 << (
    (NUM_DST_BITS as uN[NUM_DST_BITS]) - uN[NUM_DST_BITS]:1))
    as sN[NUM_DST_BITS];
  const MAX_EXPONENT = NUM_DST_BITS - u32:1;

  // Convert to fixed point and truncate fractional bits.
  let exp = unbiased_exponent(to_cast);
  let result = (uN[NUM_DST_BITS]:0 ++ u1:1
                ++ to_cast.sfd ++ uN[NUM_DST_BITS]:0)
                as sN[EXTENDED_FIXED_SZ];
  let result = result >>
    ((SFD_SZ as uN[EXTENDED_FIXED_SZ])
    + (NUM_DST_BITS as uN[EXTENDED_FIXED_SZ])
    - (exp as uN[EXTENDED_FIXED_SZ]));
  let result = result[0:NUM_DST_BITS] as sN[NUM_DST_BITS];
  let result = -result if to_cast.sign else result;

  // NaN and too-large inputs --> MIN_FIXED_VALUE
  let overflow = (exp as u32) >= MAX_EXPONENT;
  let result = MIN_FIXED_VALUE if overflow || is_nan(to_cast)
                               else result;
  // Underflow / to_cast < 1 --> 0
  let result = sN[NUM_DST_BITS]:0
    if to_cast.bexp < bias<EXP_SZ, SFD_SZ>(uN[UEXP_SZ]:0)
    else result;
=======
// Returns u1:1 if x == y.
// Denormals are Zero (DAZ).
// Always returns false if x or y is NaN.
pub fn eq_2<EXP_SZ: u32, SFD_SZ: u32>(
    x: APFloat<EXP_SZ, SFD_SZ>, 
    y: APFloat<EXP_SZ, SFD_SZ>) -> u1 {
  ((flatten(x) == flatten(y)) 
        || (is_zero_or_subnormal(x) && is_zero_or_subnormal(y))) 
    if !(is_nan(x) || is_nan(y))
    else u1:0
}

#![test]
fn test_fp_eq_2() {
  let neg_zero = zero<u32:8, u32:23>(u1:1);
  let zero = zero<u32:8, u32:23>(u1:0);
  let neg_one = one<u32:8, u32:23>(u1:1);
  let one = one<u32:8, u32:23>(u1:0);
  let two = APFloat<8, 23> {bexp: one.bexp + uN[8]:1, ..one};
  let neg_inf = inf<u32:8, u32:23>(u1:1);
  let inf = inf<u32:8, u32:23>(u1:0);
  let nan = qnan<u32:8, u32:23>();
  let denormal_1 = unflatten<u32:8, u32:23>(u32:1);
  let denormal_2 = unflatten<u32:8, u32:23>(u32:2);

  // Test unequal.
  let _ = assert_eq(eq_2(one, two), u1:0);
  let _ = assert_eq(eq_2(two, one), u1:0);

  // Test equal.
  let _ = assert_eq(eq_2(neg_zero, zero), u1:1);
  let _ = assert_eq(eq_2(one, one), u1:1);
  let _ = assert_eq(eq_2(two, two), u1:1);

  // Test equal (subnormals and zero).
  let _ = assert_eq(eq_2(zero, zero), u1:1);
  let _ = assert_eq(eq_2(zero, neg_zero), u1:1);
  let _ = assert_eq(eq_2(zero, denormal_1), u1:1);
  let _ = assert_eq(eq_2(denormal_2, denormal_1), u1:1);

  // Test negatives.
  let _ = assert_eq(eq_2(one, neg_one), u1:0);
  let _ = assert_eq(eq_2(neg_one, one), u1:0);
  let _ = assert_eq(eq_2(neg_one, neg_one), u1:1);

  // Special case - inf.
  let _ = assert_eq(eq_2(inf, one), u1:0);
  let _ = assert_eq(eq_2(neg_inf, inf), u1:0);
  let _ = assert_eq(eq_2(inf, inf), u1:1);
  let _ = assert_eq(eq_2(neg_inf, neg_inf), u1:1);

  // Special case - NaN (always returns false).
  let _ = assert_eq(eq_2(one, nan), u1:0);
  let _ = assert_eq(eq_2(neg_one, nan), u1:0);
  let _ = assert_eq(eq_2(inf, nan), u1:0);
  let _ = assert_eq(eq_2(nan, inf), u1:0);
  let _ = assert_eq(eq_2(nan, nan), u1:0);

  ()
}

// Returns u1:1 if x > y.
// Denormals are Zero (DAZ).
// Always returns false if x or y is NaN.
pub fn gt_2<EXP_SZ: u32, SFD_SZ: u32>(
    x: APFloat<EXP_SZ, SFD_SZ>, 
    y: APFloat<EXP_SZ, SFD_SZ>) -> u1 {
  // Flush denormals.
  let x = subnormals_to_zero(x);
  let y = subnormals_to_zero(y);

  let gt_exp = x.bexp > y.bexp;
  let eq_exp = x.bexp == y.bexp;
  let gt_sfd = x.sfd > y.sfd;
  let abs_gt = gt_exp || (eq_exp && gt_sfd);
  let result = match(x.sign, y.sign) {
    // Both positive.
    (u1:0, u1:0) => abs_gt,
    // x positive, y negative.
    (u1:0, u1:1) => u1:1,
    // x negative, y positive.
    (u1:1, u1:0) => u1:0,
    // Both negative.
    _ => !abs_gt && !eq_2(x,y)
  };


  result if !(is_nan(x) || is_nan(y))
             else u1:0
}

#![test]
fn test_fp_gt_2() {
  let zero = zero<u32:8, u32:23>(u1:0);
  let neg_one = one<u32:8, u32:23>(u1:1);
  let one = one<u32:8, u32:23>(u1:0);
  let two = APFloat<u32:8, u32:23>{bexp: one.bexp + u8:1, ..one};
  let neg_two = APFloat<u32:8, u32:23>{bexp: neg_one.bexp + u8:1, ..neg_one};
  let neg_inf = inf<u32:8, u32:23>(u1:1);
  let inf = inf<u32:8, u32:23>(u1:0);
  let nan = qnan<u32:8, u32:23>();
  let denormal_1 = unflatten<u32:8, u32:23>(u32:1);
  let denormal_2 = unflatten<u32:8, u32:23>(u32:2);

  // Test unequal.
  let _ = assert_eq(gt_2(one, two), u1:0);
  let _ = assert_eq(gt_2(two, one), u1:1);

  // Test equal.
  let _ = assert_eq(gt_2(one, one), u1:0);
  let _ = assert_eq(gt_2(two, two), u1:0);
  let _ = assert_eq(gt_2(denormal_1, denormal_2), u1:0);
  let _ = assert_eq(gt_2(denormal_2, denormal_1), u1:0);
  let _ = assert_eq(gt_2(denormal_1, zero), u1:0);

  // Test negatives.
  let _ = assert_eq(gt_2(zero, neg_one), u1:1);
  let _ = assert_eq(gt_2(neg_one, zero), u1:0);
  let _ = assert_eq(gt_2(one, neg_one), u1:1);
  let _ = assert_eq(gt_2(neg_one, one), u1:0);
  let _ = assert_eq(gt_2(neg_one, neg_one), u1:0);
  let _ = assert_eq(gt_2(neg_two, neg_two), u1:0);
  let _ = assert_eq(gt_2(neg_one, neg_two), u1:1);
  let _ = assert_eq(gt_2(neg_two, neg_one), u1:0);

  // Special case - inf.
  let _ = assert_eq(gt_2(inf, one), u1:1);
  let _ = assert_eq(gt_2(inf, neg_one), u1:1);
  let _ = assert_eq(gt_2(inf, two), u1:1);
  let _ = assert_eq(gt_2(neg_two, neg_inf), u1:1);
  let _ = assert_eq(gt_2(inf, inf), u1:0);
  let _ = assert_eq(gt_2(neg_inf, inf), u1:0);
  let _ = assert_eq(gt_2(inf, neg_inf), u1:1);
  let _ = assert_eq(gt_2(neg_inf, neg_inf), u1:0);

  // Special case - NaN (always returns false).
  let _ = assert_eq(gt_2(one, nan), u1:0);
  let _ = assert_eq(gt_2(nan, one), u1:0);
  let _ = assert_eq(gt_2(neg_one, nan), u1:0);
  let _ = assert_eq(gt_2(nan, neg_one), u1:0);
  let _ = assert_eq(gt_2(inf, nan), u1:0);
  let _ = assert_eq(gt_2(nan, inf), u1:0);
  let _ = assert_eq(gt_2(nan, nan), u1:0);

  ()
}

// Returns u1:1 if x >= y.
// Denormals are Zero (DAZ).
// Always returns false if x or y is NaN.
pub fn gte_2<EXP_SZ: u32, SFD_SZ: u32>(
    x: APFloat<EXP_SZ, SFD_SZ>, 
    y: APFloat<EXP_SZ, SFD_SZ>) -> u1 {
  gt_2(x, y) || eq_2(x,y)
}

#![test]
fn test_fp_gte_2() {
  let zero = zero<u32:8, u32:23>(u1:0);
  let neg_one = one<u32:8, u32:23>(u1:1);
  let one = one<u32:8, u32:23>(u1:0);
  let two = APFloat<u32:8, u32:23>{bexp: one.bexp + u8:1, ..one};
  let neg_two = APFloat<u32:8, u32:23>{bexp: neg_one.bexp + u8:1, ..neg_one};
  let neg_inf = inf<u32:8, u32:23>(u1:1);
  let inf = inf<u32:8, u32:23>(u1:0);
  let nan = qnan<u32:8, u32:23>();
  let denormal_1 = unflatten<u32:8, u32:23>(u32:1);
  let denormal_2 = unflatten<u32:8, u32:23>(u32:2);

  // Test unequal.
  let _ = assert_eq(gte_2(one, two), u1:0);
  let _ = assert_eq(gte_2(two, one), u1:1);

  // Test equal.
  let _ = assert_eq(gte_2(one, one), u1:1);
  let _ = assert_eq(gte_2(two, two), u1:1);
  let _ = assert_eq(gte_2(denormal_1, denormal_2), u1:1);
  let _ = assert_eq(gte_2(denormal_2, denormal_1), u1:1);
  let _ = assert_eq(gte_2(denormal_1, zero), u1:1);

  // Test negatives.
  let _ = assert_eq(gte_2(zero, neg_one), u1:1);
  let _ = assert_eq(gte_2(neg_one, zero), u1:0);
  let _ = assert_eq(gte_2(one, neg_one), u1:1);
  let _ = assert_eq(gte_2(neg_one, one), u1:0);
  let _ = assert_eq(gte_2(neg_one, neg_one), u1:1);
  let _ = assert_eq(gte_2(neg_two, neg_two), u1:1);
  let _ = assert_eq(gte_2(neg_one, neg_two), u1:1);
  let _ = assert_eq(gte_2(neg_two, neg_one), u1:0);

  // Special case - inf.
  let _ = assert_eq(gte_2(inf, one), u1:1);
  let _ = assert_eq(gte_2(inf, neg_one), u1:1);
  let _ = assert_eq(gte_2(inf, two), u1:1);
  let _ = assert_eq(gte_2(neg_two, neg_inf), u1:1);
  let _ = assert_eq(gte_2(inf, inf), u1:1);
  let _ = assert_eq(gte_2(neg_inf, inf), u1:0);
  let _ = assert_eq(gte_2(inf, neg_inf), u1:1);
  let _ = assert_eq(gte_2(neg_inf, neg_inf), u1:1);

  // Special case - NaN (always returns false).
  let _ = assert_eq(gte_2(one, nan), u1:0);
  let _ = assert_eq(gte_2(nan, one), u1:0);
  let _ = assert_eq(gte_2(neg_one, nan), u1:0);
  let _ = assert_eq(gte_2(nan, neg_one), u1:0);
  let _ = assert_eq(gte_2(inf, nan), u1:0);
  let _ = assert_eq(gte_2(nan, inf), u1:0);
  let _ = assert_eq(gte_2(nan, nan), u1:0);

  ()
}


// Returns u1:1 if x <= y.
// Denormals are Zero (DAZ).
// Always returns false if x or y is NaN.
pub fn lte_2<EXP_SZ: u32, SFD_SZ: u32>(
    x: APFloat<EXP_SZ, SFD_SZ>, 
    y: APFloat<EXP_SZ, SFD_SZ>) -> u1 {
  !gt_2(x,y) if !(is_nan(x) || is_nan(y))
             else u1:0
}

#![test]
fn test_fp_lte_2() {
  let zero = zero<u32:8, u32:23>(u1:0);
  let neg_one = one<u32:8, u32:23>(u1:1);
  let one = one<u32:8, u32:23>(u1:0);
  let two = APFloat<u32:8, u32:23>{bexp: one.bexp + u8:1, ..one};
  let neg_two = APFloat<u32:8, u32:23>{bexp: neg_one.bexp + u8:1, ..neg_one};
  let neg_inf = inf<u32:8, u32:23>(u1:1);
  let inf = inf<u32:8, u32:23>(u1:0);
  let nan = qnan<u32:8, u32:23>();
  let denormal_1 = unflatten<u32:8, u32:23>(u32:1);
  let denormal_2 = unflatten<u32:8, u32:23>(u32:2);

  // Test unequal.
  let _ = assert_eq(lte_2(one, two), u1:1);
  let _ = assert_eq(lte_2(two, one), u1:0);

  // Test equal.
  let _ = assert_eq(lte_2(one, one), u1:1);
  let _ = assert_eq(lte_2(two, two), u1:1);
  let _ = assert_eq(lte_2(denormal_1, denormal_2), u1:1);
  let _ = assert_eq(lte_2(denormal_2, denormal_1), u1:1);
  let _ = assert_eq(lte_2(denormal_1, zero), u1:1);

  // Test negatives.
  let _ = assert_eq(lte_2(zero, neg_one), u1:0);
  let _ = assert_eq(lte_2(neg_one, zero), u1:1);
  let _ = assert_eq(lte_2(one, neg_one), u1:0);
  let _ = assert_eq(lte_2(neg_one, one), u1:1);
  let _ = assert_eq(lte_2(neg_one, neg_one), u1:1);
  let _ = assert_eq(lte_2(neg_two, neg_two), u1:1);
  let _ = assert_eq(lte_2(neg_one, neg_two), u1:0);
  let _ = assert_eq(lte_2(neg_two, neg_one), u1:1);

  // Special case - inf.
  let _ = assert_eq(lte_2(inf, one), u1:0);
  let _ = assert_eq(lte_2(inf, neg_one), u1:0);
  let _ = assert_eq(lte_2(inf, two), u1:0);
  let _ = assert_eq(lte_2(neg_two, neg_inf), u1:0);
  let _ = assert_eq(lte_2(inf, inf), u1:1);
  let _ = assert_eq(lte_2(neg_inf, inf), u1:1);
  let _ = assert_eq(lte_2(inf, neg_inf), u1:0);
  let _ = assert_eq(lte_2(neg_inf, neg_inf), u1:1);

  // Special case - NaN (always returns false).
  let _ = assert_eq(lte_2(one, nan), u1:0);
  let _ = assert_eq(lte_2(nan, one), u1:0);
  let _ = assert_eq(lte_2(neg_one, nan), u1:0);
  let _ = assert_eq(lte_2(nan, neg_one), u1:0);
  let _ = assert_eq(lte_2(inf, nan), u1:0);
  let _ = assert_eq(lte_2(nan, inf), u1:0);
  let _ = assert_eq(lte_2(nan, nan), u1:0);

  ()
}

// Returns u1:1 if x < y.
// Denormals are Zero (DAZ).
// Always returns false if x or y is NaN.
pub fn lt_2<EXP_SZ: u32, SFD_SZ: u32>(
    x: APFloat<EXP_SZ, SFD_SZ>, 
    y: APFloat<EXP_SZ, SFD_SZ>) -> u1 {
  !gte_2(x,y) if !(is_nan(x) || is_nan(y))
             else u1:0
}

#![test]
fn test_fp_lt_2() {
  let zero = zero<u32:8, u32:23>(u1:0);
  let neg_one = one<u32:8, u32:23>(u1:1);
  let one = one<u32:8, u32:23>(u1:0);
  let two = APFloat<u32:8, u32:23>{bexp: one.bexp + u8:1, ..one};
  let neg_two = APFloat<u32:8, u32:23>{bexp: neg_one.bexp + u8:1, ..neg_one};
  let neg_inf = inf<u32:8, u32:23>(u1:1);
  let inf = inf<u32:8, u32:23>(u1:0);
  let nan = qnan<u32:8, u32:23>();
  let denormal_1 = unflatten<u32:8, u32:23>(u32:1);
  let denormal_2 = unflatten<u32:8, u32:23>(u32:2);

  // Test unequal.
  let _ = assert_eq(lt_2(one, two), u1:1);
  let _ = assert_eq(lt_2(two, one), u1:0);

  // Test equal.
  let _ = assert_eq(lt_2(one, one), u1:0);
  let _ = assert_eq(lt_2(two, two), u1:0);
  let _ = assert_eq(lt_2(denormal_1, denormal_2), u1:0);
  let _ = assert_eq(lt_2(denormal_2, denormal_1), u1:0);
  let _ = assert_eq(lt_2(denormal_1, zero), u1:0);

  // Test negatives.
  let _ = assert_eq(lt_2(zero, neg_one), u1:0);
  let _ = assert_eq(lt_2(neg_one, zero), u1:1);
  let _ = assert_eq(lt_2(one, neg_one), u1:0);
  let _ = assert_eq(lt_2(neg_one, one), u1:1);
  let _ = assert_eq(lt_2(neg_one, neg_one), u1:0);
  let _ = assert_eq(lt_2(neg_two, neg_two), u1:0);
  let _ = assert_eq(lt_2(neg_one, neg_two), u1:0);
  let _ = assert_eq(lt_2(neg_two, neg_one), u1:1);

  // Special case - inf.
  let _ = assert_eq(lt_2(inf, one), u1:0);
  let _ = assert_eq(lt_2(inf, neg_one), u1:0);
  let _ = assert_eq(lt_2(inf, two), u1:0);
  let _ = assert_eq(lt_2(neg_two, neg_inf), u1:0);
  let _ = assert_eq(lt_2(inf, inf), u1:0);
  let _ = assert_eq(lt_2(neg_inf, inf), u1:1);
  let _ = assert_eq(lt_2(inf, neg_inf), u1:0);
  let _ = assert_eq(lt_2(neg_inf, neg_inf), u1:0);

  // Special case - NaN (always returns false).
  let _ = assert_eq(lt_2(one, nan), u1:0);
  let _ = assert_eq(lt_2(nan, one), u1:0);
  let _ = assert_eq(lt_2(neg_one, nan), u1:0);
  let _ = assert_eq(lt_2(nan, neg_one), u1:0);
  let _ = assert_eq(lt_2(inf, nan), u1:0);
  let _ = assert_eq(lt_2(nan, inf), u1:0);
  let _ = assert_eq(lt_2(nan, nan), u1:0);

  ()
}

// Set all bits past the decimal point to 0.
pub fn round_towards_zero<EXP_SZ:u32, SFD_SZ:u32, 
    EXTENDED_SFD_SZ:u32 = SFD_SZ + u32:1>(
    x: APFloat<EXP_SZ, SFD_SZ>) -> APFloat<EXP_SZ, SFD_SZ> {
  let exp = signex(unbiased_exponent(x), s32:0);
  let mask = !((u32:1 << ((SFD_SZ as u32) - (exp as u32)))
                - u32:1);
  let trunc_sfd = x.sfd & (mask as uN[SFD_SZ]);
  let result = APFloat<EXP_SZ, SFD_SZ> { 
                sign: x.sign,
                bexp: x.bexp,
                sfd:  trunc_sfd};

  let result = x if (exp >= (SFD_SZ as s32))
                            else result;
  let result = zero<EXP_SZ, SFD_SZ>(x.sign) if (exp < s32:0)
                            else result;
  let result = qnan<EXP_SZ, SFD_SZ>() if is_nan<EXP_SZ, SFD_SZ>(x)
                                      else result;
>>>>>>> 22f81a3d

  result
}

#![test]
<<<<<<< HEAD
fn cast_to_fixed_test() {
  // Cast +/-0.0
  let _ = assert_eq(
    cast_to_fixed<u32:32>(zero<u32:8, u32:23>(u1:0)), s32:0);
  let _ = assert_eq(
    cast_to_fixed<u32:32>(zero<u32:8, u32:23>(u1:1)), s32:0);

  // Cast +/-1.0
  let _ = assert_eq(
    cast_to_fixed<u32:32>(one<u32:8, u32:23>(u1:0)), s32:1);
  let _ = assert_eq(
    cast_to_fixed<u32:32>(one<u32:8, u32:23>(u1:1)), s32:-1);

  // Cast +/-1.5 --> +/- 1
  let one_point_five = APFloat<u32:8, u32:23>{sign: u1:0,
                                              bexp: u8:0x7f,
                                              sfd:  u1:1 ++ u22:0};
  let _ = assert_eq(
    cast_to_fixed<u32:32>(one_point_five), s32:1);
  let n_one_point_five = APFloat<u32:8, u32:23>{sign: u1:1,
                                                bexp: u8:0x7f,
                                                sfd:  u1:1 ++ u22:0};
  let _ = assert_eq(
    cast_to_fixed<u32:32>(n_one_point_five), s32:-1);

  // Cast +/-4.0
  let four = cast_from_fixed<u32:8, u32:23>(s32:4);
  let neg_four = cast_from_fixed<u32:8, u32:23>(s32:-4);
  let _ = assert_eq(
    cast_to_fixed<u32:32>(four), s32:4);
  let _ = assert_eq(
    cast_to_fixed<u32:32>(neg_four), s32:-4);

  // Cast 7
  let seven = cast_from_fixed<u32:8, u32:23>(s32:7);
  let _ = assert_eq(
    cast_to_fixed<u32:32>(seven), s32:7);

  // Cast big number (more digits left of decimal than hidden bit + sfd).
  let big_num = (u1:0 ++ std::mask_bits<u32:23>() ++ u8:0) as s32;
  let fp_big_num = cast_from_fixed<u32:8, u32:23>(big_num);
  let _ = assert_eq(
    cast_to_fixed<u32:32>(fp_big_num), big_num);

  // Cast large, non-overflowing numbers.
  let big_fit = APFloat<u32:8, u32:23>{sign: u1:0,
                                       bexp: u8:127 + u8:30,
                                       sfd: u23:0x7fffff};
  let _ = assert_eq(
    cast_to_fixed<u32:32>(big_fit),
    (u1:0 ++ u24:0xffffff ++ u7:0) as s32);
  let big_fit = APFloat<u32:8, u32:23>{sign: u1:1,
                                       bexp: u8:127 + u8:30,
                                       sfd: u23:0x7fffff};
  let _ = assert_eq(
    cast_to_fixed<u32:32>(big_fit),
    (s32:0 - (u1:0 ++ u24:0xffffff ++ u7:0) as s32));


  // Cast barely overflowing postive number.
  let big_overflow = APFloat<u32:8, u32:23>{sign: u1:0,
                                            bexp: u8:127 + u8:31,
                                            sfd: u23:0x0};
  let _ = assert_eq(
    cast_to_fixed<u32:32>(big_overflow),
    (u1:1 ++ u31:0) as s32);


  // This produces the largest negative int, but doesn't actually
  // overflow
  let max_negative = APFloat<u32:8, u32:23>{sign: u1:1,
                                            bexp: u8:127 + u8:31,
                                            sfd: u23:0x0};
  let _ = assert_eq(
    cast_to_fixed<u32:32>(max_negative),
    (u1:1 ++ u31:0) as s32);


  // Negative overflow.
  let negative_overflow = APFloat<u32:8, u32:23>{sign: u1:1,
                                            bexp: u8:127 + u8:31,
                                            sfd: u23:0x1};
  let _ = assert_eq(
    cast_to_fixed<u32:32>(negative_overflow),
    (u1:1 ++ u31:0) as s32);


  // NaN input.
  let _ = assert_eq(
    cast_to_fixed<u32:32>(qnan<u32:8, u32:23>()),
    (u1:1 ++ u31:0) as s32);
=======
fn round_towards_zero_test() {
  // Special cases.
  let _ = assert_eq(round_towards_zero(zero<u32:8, u32:23>(u1:0)),
    zero<u32:8, u32:23>(u1:0));
  let _ = assert_eq(round_towards_zero(zero<u32:8, u32:23>(u1:1)),
    zero<u32:8, u32:23>(u1:1));
  let _ = assert_eq(round_towards_zero(qnan<u32:8, u32:23>()),
    qnan<u32:8, u32:23>());
  let _ = assert_eq(round_towards_zero(inf<u32:8, u32:23>(u1:0)),
    inf<u32:8, u32:23>(u1:0));
  let _ = assert_eq(round_towards_zero(inf<u32:8, u32:23>(u1:1)),
    inf<u32:8, u32:23>(u1:1));

  // Truncate all.
  let fraction = APFloat<u32:8, u32:23> {
                    sign: u1:0,
                    bexp: u8:50,
                    sfd:  u23: 0x7fffff
                  };
  let _ = assert_eq(round_towards_zero(fraction),
    zero<u32:8, u32:23>(u1:0));

  let fraction = APFloat<u32:8, u32:23> {
                    sign: u1:0,
                    bexp: u8:126,
                    sfd:  u23: 0x7fffff
                  };
  let _ = assert_eq(round_towards_zero(fraction),
    zero<u32:8, u32:23>(u1:0));

  // Truncate all but hidden bit.
  let fraction = APFloat<u32:8, u32:23> {
                    sign: u1:0,
                    bexp: u8:127,
                    sfd:  u23: 0x7fffff
                  };
  let _ = assert_eq(round_towards_zero(fraction),
    one<u32:8, u32:23>(u1:0));

  // Truncate some.
  let fraction = APFloat<u32:8, u32:23> {
                    sign: u1:0,
                    bexp: u8:128,
                    sfd:  u23: 0x7fffff
                  };
  let trunc_fraction = APFloat<u32:8, u32:23> {
                    sign: u1:0,
                    bexp: u8:128,
                    sfd:  u23: 0x400000
                  };
  let _ = assert_eq(round_towards_zero(fraction),
    trunc_fraction);

  let fraction = APFloat<u32:8, u32:23> {
                    sign: u1:0,
                    bexp: u8:149,
                    sfd:  u23: 0x7fffff
                  };
  let trunc_fraction = APFloat<u32:8, u32:23> {
                    sign: u1:0,
                    bexp: u8:149,
                    sfd:  u23: 0x7ffffe
                  };
  let _ = assert_eq(round_towards_zero(fraction),
    trunc_fraction);

  // Truncate none.
  let fraction = APFloat<u32:8, u32:23> {
                    sign: u1:0,
                    bexp: u8:200,
                    sfd:  u23: 0x7fffff
                  };
  let _ = assert_eq(round_towards_zero(fraction),
    fraction);

  let fraction = APFloat<u32:8, u32:23> {
                    sign: u1:0,
                    bexp: u8:200,
                    sfd:  u23: 0x7fffff
                  };
  let _ = assert_eq(round_towards_zero(fraction),
    fraction);
>>>>>>> 22f81a3d

  ()
}

// TODO(rspringer): Create a broadly-applicable normalize test, that
// could be used for multiple type instantiations (without needing
// per-specialization data to be specified by a user).<|MERGE_RESOLUTION|>--- conflicted
+++ resolved
@@ -406,7 +406,6 @@
   x.bexp == uN[EXP_SZ]:0
 }
 
-<<<<<<< HEAD
 // Cast the floating point number to a fixed point number.
 // Unrepresentable numbers are cast to the minimum representable
 // number (largest magnitude negative number).
@@ -440,15 +439,114 @@
   let result = sN[NUM_DST_BITS]:0
     if to_cast.bexp < bias<EXP_SZ, SFD_SZ>(uN[UEXP_SZ]:0)
     else result;
-=======
+
+  result
+}
+
+#![test]
+fn cast_to_fixed_test() {
+  // Cast +/-0.0
+  let _ = assert_eq(
+    cast_to_fixed<u32:32>(zero<u32:8, u32:23>(u1:0)), s32:0);
+  let _ = assert_eq(
+    cast_to_fixed<u32:32>(zero<u32:8, u32:23>(u1:1)), s32:0);
+
+  // Cast +/-1.0
+  let _ = assert_eq(
+    cast_to_fixed<u32:32>(one<u32:8, u32:23>(u1:0)), s32:1);
+  let _ = assert_eq(
+    cast_to_fixed<u32:32>(one<u32:8, u32:23>(u1:1)), s32:-1);
+
+  // Cast +/-1.5 --> +/- 1
+  let one_point_five = APFloat<u32:8, u32:23>{sign: u1:0,
+                                              bexp: u8:0x7f,
+                                              sfd:  u1:1 ++ u22:0};
+  let _ = assert_eq(
+    cast_to_fixed<u32:32>(one_point_five), s32:1);
+  let n_one_point_five = APFloat<u32:8, u32:23>{sign: u1:1,
+                                                bexp: u8:0x7f,
+                                                sfd:  u1:1 ++ u22:0};
+  let _ = assert_eq(
+    cast_to_fixed<u32:32>(n_one_point_five), s32:-1);
+
+  // Cast +/-4.0
+  let four = cast_from_fixed<u32:8, u32:23>(s32:4);
+  let neg_four = cast_from_fixed<u32:8, u32:23>(s32:-4);
+  let _ = assert_eq(
+    cast_to_fixed<u32:32>(four), s32:4);
+  let _ = assert_eq(
+    cast_to_fixed<u32:32>(neg_four), s32:-4);
+
+  // Cast 7
+  let seven = cast_from_fixed<u32:8, u32:23>(s32:7);
+  let _ = assert_eq(
+    cast_to_fixed<u32:32>(seven), s32:7);
+
+  // Cast big number (more digits left of decimal than hidden bit + sfd).
+  let big_num = (u1:0 ++ std::mask_bits<u32:23>() ++ u8:0) as s32;
+  let fp_big_num = cast_from_fixed<u32:8, u32:23>(big_num);
+  let _ = assert_eq(
+    cast_to_fixed<u32:32>(fp_big_num), big_num);
+
+  // Cast large, non-overflowing numbers.
+  let big_fit = APFloat<u32:8, u32:23>{sign: u1:0,
+                                       bexp: u8:127 + u8:30,
+                                       sfd: u23:0x7fffff};
+  let _ = assert_eq(
+    cast_to_fixed<u32:32>(big_fit),
+    (u1:0 ++ u24:0xffffff ++ u7:0) as s32);
+  let big_fit = APFloat<u32:8, u32:23>{sign: u1:1,
+                                       bexp: u8:127 + u8:30,
+                                       sfd: u23:0x7fffff};
+  let _ = assert_eq(
+    cast_to_fixed<u32:32>(big_fit),
+    (s32:0 - (u1:0 ++ u24:0xffffff ++ u7:0) as s32));
+
+
+  // Cast barely overflowing postive number.
+  let big_overflow = APFloat<u32:8, u32:23>{sign: u1:0,
+                                            bexp: u8:127 + u8:31,
+                                            sfd: u23:0x0};
+  let _ = assert_eq(
+    cast_to_fixed<u32:32>(big_overflow),
+    (u1:1 ++ u31:0) as s32);
+
+
+  // This produces the largest negative int, but doesn't actually
+  // overflow
+  let max_negative = APFloat<u32:8, u32:23>{sign: u1:1,
+                                            bexp: u8:127 + u8:31,
+                                            sfd: u23:0x0};
+  let _ = assert_eq(
+    cast_to_fixed<u32:32>(max_negative),
+    (u1:1 ++ u31:0) as s32);
+
+
+  // Negative overflow.
+  let negative_overflow = APFloat<u32:8, u32:23>{sign: u1:1,
+                                            bexp: u8:127 + u8:31,
+                                            sfd: u23:0x1};
+  let _ = assert_eq(
+    cast_to_fixed<u32:32>(negative_overflow),
+    (u1:1 ++ u31:0) as s32);
+
+
+  // NaN input.
+  let _ = assert_eq(
+    cast_to_fixed<u32:32>(qnan<u32:8, u32:23>()),
+    (u1:1 ++ u31:0) as s32);
+
+  ()
+}
+
 // Returns u1:1 if x == y.
 // Denormals are Zero (DAZ).
 // Always returns false if x or y is NaN.
 pub fn eq_2<EXP_SZ: u32, SFD_SZ: u32>(
-    x: APFloat<EXP_SZ, SFD_SZ>, 
+    x: APFloat<EXP_SZ, SFD_SZ>,
     y: APFloat<EXP_SZ, SFD_SZ>) -> u1 {
-  ((flatten(x) == flatten(y)) 
-        || (is_zero_or_subnormal(x) && is_zero_or_subnormal(y))) 
+  ((flatten(x) == flatten(y))
+        || (is_zero_or_subnormal(x) && is_zero_or_subnormal(y)))
     if !(is_nan(x) || is_nan(y))
     else u1:0
 }
@@ -506,7 +604,7 @@
 // Denormals are Zero (DAZ).
 // Always returns false if x or y is NaN.
 pub fn gt_2<EXP_SZ: u32, SFD_SZ: u32>(
-    x: APFloat<EXP_SZ, SFD_SZ>, 
+    x: APFloat<EXP_SZ, SFD_SZ>,
     y: APFloat<EXP_SZ, SFD_SZ>) -> u1 {
   // Flush denormals.
   let x = subnormals_to_zero(x);
@@ -592,7 +690,7 @@
 // Denormals are Zero (DAZ).
 // Always returns false if x or y is NaN.
 pub fn gte_2<EXP_SZ: u32, SFD_SZ: u32>(
-    x: APFloat<EXP_SZ, SFD_SZ>, 
+    x: APFloat<EXP_SZ, SFD_SZ>,
     y: APFloat<EXP_SZ, SFD_SZ>) -> u1 {
   gt_2(x, y) || eq_2(x,y)
 }
@@ -658,7 +756,7 @@
 // Denormals are Zero (DAZ).
 // Always returns false if x or y is NaN.
 pub fn lte_2<EXP_SZ: u32, SFD_SZ: u32>(
-    x: APFloat<EXP_SZ, SFD_SZ>, 
+    x: APFloat<EXP_SZ, SFD_SZ>,
     y: APFloat<EXP_SZ, SFD_SZ>) -> u1 {
   !gt_2(x,y) if !(is_nan(x) || is_nan(y))
              else u1:0
@@ -724,7 +822,7 @@
 // Denormals are Zero (DAZ).
 // Always returns false if x or y is NaN.
 pub fn lt_2<EXP_SZ: u32, SFD_SZ: u32>(
-    x: APFloat<EXP_SZ, SFD_SZ>, 
+    x: APFloat<EXP_SZ, SFD_SZ>,
     y: APFloat<EXP_SZ, SFD_SZ>) -> u1 {
   !gte_2(x,y) if !(is_nan(x) || is_nan(y))
              else u1:0
@@ -787,14 +885,14 @@
 }
 
 // Set all bits past the decimal point to 0.
-pub fn round_towards_zero<EXP_SZ:u32, SFD_SZ:u32, 
+pub fn round_towards_zero<EXP_SZ:u32, SFD_SZ:u32,
     EXTENDED_SFD_SZ:u32 = SFD_SZ + u32:1>(
     x: APFloat<EXP_SZ, SFD_SZ>) -> APFloat<EXP_SZ, SFD_SZ> {
   let exp = signex(unbiased_exponent(x), s32:0);
   let mask = !((u32:1 << ((SFD_SZ as u32) - (exp as u32)))
                 - u32:1);
   let trunc_sfd = x.sfd & (mask as uN[SFD_SZ]);
-  let result = APFloat<EXP_SZ, SFD_SZ> { 
+  let result = APFloat<EXP_SZ, SFD_SZ> {
                 sign: x.sign,
                 bexp: x.bexp,
                 sfd:  trunc_sfd};
@@ -805,105 +903,11 @@
                             else result;
   let result = qnan<EXP_SZ, SFD_SZ>() if is_nan<EXP_SZ, SFD_SZ>(x)
                                       else result;
->>>>>>> 22f81a3d
 
   result
 }
 
 #![test]
-<<<<<<< HEAD
-fn cast_to_fixed_test() {
-  // Cast +/-0.0
-  let _ = assert_eq(
-    cast_to_fixed<u32:32>(zero<u32:8, u32:23>(u1:0)), s32:0);
-  let _ = assert_eq(
-    cast_to_fixed<u32:32>(zero<u32:8, u32:23>(u1:1)), s32:0);
-
-  // Cast +/-1.0
-  let _ = assert_eq(
-    cast_to_fixed<u32:32>(one<u32:8, u32:23>(u1:0)), s32:1);
-  let _ = assert_eq(
-    cast_to_fixed<u32:32>(one<u32:8, u32:23>(u1:1)), s32:-1);
-
-  // Cast +/-1.5 --> +/- 1
-  let one_point_five = APFloat<u32:8, u32:23>{sign: u1:0,
-                                              bexp: u8:0x7f,
-                                              sfd:  u1:1 ++ u22:0};
-  let _ = assert_eq(
-    cast_to_fixed<u32:32>(one_point_five), s32:1);
-  let n_one_point_five = APFloat<u32:8, u32:23>{sign: u1:1,
-                                                bexp: u8:0x7f,
-                                                sfd:  u1:1 ++ u22:0};
-  let _ = assert_eq(
-    cast_to_fixed<u32:32>(n_one_point_five), s32:-1);
-
-  // Cast +/-4.0
-  let four = cast_from_fixed<u32:8, u32:23>(s32:4);
-  let neg_four = cast_from_fixed<u32:8, u32:23>(s32:-4);
-  let _ = assert_eq(
-    cast_to_fixed<u32:32>(four), s32:4);
-  let _ = assert_eq(
-    cast_to_fixed<u32:32>(neg_four), s32:-4);
-
-  // Cast 7
-  let seven = cast_from_fixed<u32:8, u32:23>(s32:7);
-  let _ = assert_eq(
-    cast_to_fixed<u32:32>(seven), s32:7);
-
-  // Cast big number (more digits left of decimal than hidden bit + sfd).
-  let big_num = (u1:0 ++ std::mask_bits<u32:23>() ++ u8:0) as s32;
-  let fp_big_num = cast_from_fixed<u32:8, u32:23>(big_num);
-  let _ = assert_eq(
-    cast_to_fixed<u32:32>(fp_big_num), big_num);
-
-  // Cast large, non-overflowing numbers.
-  let big_fit = APFloat<u32:8, u32:23>{sign: u1:0,
-                                       bexp: u8:127 + u8:30,
-                                       sfd: u23:0x7fffff};
-  let _ = assert_eq(
-    cast_to_fixed<u32:32>(big_fit),
-    (u1:0 ++ u24:0xffffff ++ u7:0) as s32);
-  let big_fit = APFloat<u32:8, u32:23>{sign: u1:1,
-                                       bexp: u8:127 + u8:30,
-                                       sfd: u23:0x7fffff};
-  let _ = assert_eq(
-    cast_to_fixed<u32:32>(big_fit),
-    (s32:0 - (u1:0 ++ u24:0xffffff ++ u7:0) as s32));
-
-
-  // Cast barely overflowing postive number.
-  let big_overflow = APFloat<u32:8, u32:23>{sign: u1:0,
-                                            bexp: u8:127 + u8:31,
-                                            sfd: u23:0x0};
-  let _ = assert_eq(
-    cast_to_fixed<u32:32>(big_overflow),
-    (u1:1 ++ u31:0) as s32);
-
-
-  // This produces the largest negative int, but doesn't actually
-  // overflow
-  let max_negative = APFloat<u32:8, u32:23>{sign: u1:1,
-                                            bexp: u8:127 + u8:31,
-                                            sfd: u23:0x0};
-  let _ = assert_eq(
-    cast_to_fixed<u32:32>(max_negative),
-    (u1:1 ++ u31:0) as s32);
-
-
-  // Negative overflow.
-  let negative_overflow = APFloat<u32:8, u32:23>{sign: u1:1,
-                                            bexp: u8:127 + u8:31,
-                                            sfd: u23:0x1};
-  let _ = assert_eq(
-    cast_to_fixed<u32:32>(negative_overflow),
-    (u1:1 ++ u31:0) as s32);
-
-
-  // NaN input.
-  let _ = assert_eq(
-    cast_to_fixed<u32:32>(qnan<u32:8, u32:23>()),
-    (u1:1 ++ u31:0) as s32);
-=======
 fn round_towards_zero_test() {
   // Special cases.
   let _ = assert_eq(round_towards_zero(zero<u32:8, u32:23>(u1:0)),
@@ -986,7 +990,6 @@
                   };
   let _ = assert_eq(round_towards_zero(fraction),
     fraction);
->>>>>>> 22f81a3d
 
   ()
 }
