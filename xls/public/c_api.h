--- conflicted
+++ resolved
@@ -20,10 +20,6 @@
 #include "xls/public/c_api_dslx.h"
 #include "xls/public/c_api_format_preference.h"
 #include "xls/public/c_api_vast.h"
-
-#ifndef XLS_DLL_EXPORT
-#define XLS_DLL_EXPORT __attribute__((visibility("default")))
-#endif  // XLS_DLL_EXPORT
 
 // C API that exposes the functionality in various public headers in a way that
 // C-based FFI facilities can easily wrap.
@@ -52,10 +48,8 @@
 struct xls_type;
 struct xls_function_type;
 
-XLS_DLL_EXPORT
 void xls_init_xls(const char* usage, int argc, char* argv[]);
 
-XLS_DLL_EXPORT
 bool xls_convert_dslx_to_ir(const char* dslx, const char* path,
                             const char* module_name,
                             const char* dslx_stdlib_path,
@@ -63,80 +57,62 @@
                             size_t additional_search_paths_count,
                             char** error_out, char** ir_out);
 
-XLS_DLL_EXPORT
 bool xls_convert_dslx_path_to_ir(const char* path, const char* dslx_stdlib_path,
                                  const char* additional_search_paths[],
                                  size_t additional_search_paths_count,
                                  char** error_out, char** ir_out);
 
-XLS_DLL_EXPORT
 bool xls_optimize_ir(const char* ir, const char* top, char** error_out,
                      char** ir_out);
 
-XLS_DLL_EXPORT
 bool xls_mangle_dslx_name(const char* module_name, const char* function_name,
                           char** error_out, char** mangled_out);
 
 // Parses a string that represents a typed XLS value; e.g. `bits[32]:0x42`.
-XLS_DLL_EXPORT
 bool xls_parse_typed_value(const char* input, char** error_out,
                            struct xls_value** xls_value_out);
 
 // Returns a new token XLS value which the caller must free.
-XLS_DLL_EXPORT
 struct xls_value* xls_value_make_token();
 
 // Returns a new `bits[1]:1` XLS value which the caller must free.
-XLS_DLL_EXPORT
 struct xls_value* xls_value_make_true();
 
 // Attempts to extract a "bits" value from the given XLS value -- the resulting
 // `bits_out` is owned by the caller and must be freed via `xls_bits_free()` on
 // success.
-XLS_DLL_EXPORT
 bool xls_value_get_bits(const struct xls_value* value, char** error_out,
                         struct xls_bits** bits_out);
 
-<<<<<<< HEAD
-XLS_DLL_EXPORT
-=======
 int64_t xls_bits_get_bit_count(const struct xls_bits* bits);
 
->>>>>>> 7cac194a
 void xls_bits_free(struct xls_bits* bits);
 
 // Returns a new `bits[1]:0` XLS value which the caller must free.
-XLS_DLL_EXPORT
 struct xls_value* xls_value_make_false();
 
 // Returns a string representation of the given value `v`.
-XLS_DLL_EXPORT
 bool xls_value_to_string(const struct xls_value* v, char** string_out);
 
 // Returns whether `v` is equal to `w`.
-XLS_DLL_EXPORT
 bool xls_value_eq(const struct xls_value* v, const struct xls_value* w);
 
 // Returns a format preference enum value from a string specifier; i.e.
 // `xls_format_preference_from_string("hex")` returns the value of
 // `xls_format_preference_hex` -- this is particularly useful for language
 // bindings that don't parse the C headers to determine enumerated values.
-XLS_DLL_EXPORT
 bool xls_format_preference_from_string(const char* s, char** error_out,
                                        xls_format_preference* result_out);
 
 // Returns the given value `v` converted to a string by way of the given
 // `format_preference`.
-XLS_DLL_EXPORT
 bool xls_value_to_string_format_preference(
     const struct xls_value* v, xls_format_preference format_preference,
     char** error_out, char** result_out);
 
 // Deallocates a value, e.g. one as created by `xls_parse_typed_value`.
-XLS_DLL_EXPORT
 void xls_value_free(struct xls_value* v);
 
-XLS_DLL_EXPORT
 void xls_package_free(struct xls_package* p);
 
 // Frees the given `c_str` -- the C string should have been allocated by the
@@ -150,17 +126,14 @@
 // This function is primarily useful when the underlying allocator may be
 // different between the caller and the XLS library (otherwise the caller could
 // just call `free` directly).
-XLS_DLL_EXPORT
 void xls_c_str_free(char* c_str);
 
 // Returns a string representation of the given IR package `p`.
-XLS_DLL_EXPORT
 bool xls_package_to_string(const struct xls_package* p, char** string_out);
 
 // Parses IR text to a package.
 //
 // Note: `filename` may be nullptr.
-XLS_DLL_EXPORT
 bool xls_parse_ir_package(const char* ir, const char* filename,
                           char** error_out,
                           struct xls_package** xls_package_out);
@@ -169,7 +142,6 @@
 //
 // Note: the returned function does not need to be freed, it is tied to the
 // package's lifetime.
-XLS_DLL_EXPORT
 bool xls_package_get_function(struct xls_package* package,
                               const char* function_name, char** error_out,
                               struct xls_function** result_out);
@@ -178,13 +150,11 @@
 //
 // Note: the returned type does not need to be freed, it is tied to the
 // package's lifetime.
-XLS_DLL_EXPORT
 bool xls_package_get_type_for_value(struct xls_package* package,
                                     struct xls_value* value, char** error_out,
                                     struct xls_type** result_out);
 
 // Returns the string representation of the type.
-XLS_DLL_EXPORT
 bool xls_type_to_string(struct xls_type* type, char** error_out,
                         char** result_out);
 
@@ -192,25 +162,21 @@
 //
 // Note: the returned type does not need to be freed, it is tied to the
 // package's lifetime.
-XLS_DLL_EXPORT
 bool xls_function_get_type(struct xls_function* function, char** error_out,
                            struct xls_function_type** xls_fn_type_out);
 
 // Returns the name of the given function `function` -- `string_out` is owned
 // by the caller and must be freed.
-XLS_DLL_EXPORT
 bool xls_function_get_name(struct xls_function* function, char** error_out,
                            char** string_out);
 
 // Returns a string representation of the given `xls_function_type`.
-XLS_DLL_EXPORT
 bool xls_function_type_to_string(struct xls_function_type* xls_function_type,
                                  char** error_out, char** string_out);
 
 // Interprets the given `function` using the given `args` (an array of size
 // `argc`) -- interpretation runs to a function result placed in `result_out`,
 // or `error_out` is populated and false is returned in the event of an error.
-XLS_DLL_EXPORT
 bool xls_interpret_function(struct xls_function* function, size_t argc,
                             const struct xls_value** args, char** error_out,
                             struct xls_value** result_out);
